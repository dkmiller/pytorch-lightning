--- conflicted
+++ resolved
@@ -147,14 +147,6 @@
 from pytorch_lightning.core.datamodule import LightningDataModule
 from pytorch_lightning.core.lightning import LightningModule
 
-
-<<<<<<< HEAD
-=======
-try:
-    from apex import amp
-except ImportError:
-    amp = None
->>>>>>> a6e7aa77
 
 try:
     import horovod.torch as hvd
